--- conflicted
+++ resolved
@@ -58,11 +58,7 @@
 <dependency>
   <groupId>org.tensorflow</groupId>
   <artifactId>tensorflow-core-platform</artifactId>
-<<<<<<< HEAD
-  <version>0.4.0</version>
-=======
   <version>0.4.1</version>
->>>>>>> 5596276c
 </dependency>
 ```
 
@@ -122,11 +118,7 @@
 }
 
 dependencies {
-<<<<<<< HEAD
-    compile group: 'org.tensorflow', name: 'tensorflow-core-platform', version: '0.4.0'
-=======
     compile group: 'org.tensorflow', name: 'tensorflow-core-platform', version: '0.4.1'
->>>>>>> 5596276c
 }
 ```
 
@@ -172,11 +164,7 @@
         <dependency>
             <groupId>org.tensorflow</groupId>
             <artifactId>tensorflow-core-platform</artifactId>
-<<<<<<< HEAD
-            <version>0.4.0</version>
-=======
             <version>0.4.1</version>
->>>>>>> 5596276c
         </dependency>
     </dependencies>
 </project>
