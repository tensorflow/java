# TensorFlow for Java

## Welcome to the Java world of TensorFlow!

TensorFlow can run on any JVM for building, training and running machine learning models. It comes with 
a series of utilities and frameworks that help achieve most of the tasks common to data scientists 
and developers working in this domain. Java and other JVM languages, such as Scala or Kotlin, are 
frequently used in small-to-large enterprises all over the world, which makes TensorFlow a strategic 
choice for adopting machine learning at a large scale.

## This Repository

In the early days, the Java language bindings for TensorFlow were hosted in the [main repository](https://github.com/tensorflow/tensorflow)
and released only when a new version of the core library was ready to be distributed, which happens only
a few times a year. Now, all Java-related code has been moved to this repository so that it can evolve and 
be released independently from official TensorFlow releases. In addition, most of the build tasks have been
migrated from Bazel to Maven, which is more familiar for most Java developers.

The following describes the layout of the repository and its different artifacts:

* `tensorflow-core`
  * All artifacts that build up the core language bindings of TensorFlow for Java
  * Intended audience: projects that provide their own APIs or frameworks on top of 
    TensorFlow and just want a thin layer to access the TensorFlow runtime from the JVM 
    
* `tensorflow-framework`
  * Primary API for building and training neural networks with TensorFlow
  * Intended audience: neural network developers
  * For more information: [tensorflow-framework/README.md](tensorflow-framework/README.md)

*Note: The NdArray Library module has now its own [repository](https://github.com/tensorflow/java-ndarray) and has been moved out of TensorFlow Java.*

## Communication

This repository is maintained by TensorFlow JVM Special Interest Group (SIG). You can easily join the group
by subscribing to the [jvm@tensorflow.org](https://groups.google.com/a/tensorflow.org/forum/#!forum/jvm)
mailing list, or you can simply send pull requests and raise issues to this repository.
There is also a [sig-jvm Gitter channel](https://gitter.im/tensorflow/sig-jvm).

## Building Sources

See [CONTRIBUTING.md](CONTRIBUTING.md#building).

## Using Maven Artifacts

To include TensorFlow in your Maven application, you first need to add a dependency on either the
`tensorflow-core` or `tensorflow-core-platform` artifacts. The former could be included multiple times
for different targeted systems by their classifiers, while the later includes them as dependencies for
`linux-x86_64`, `macosx-x86_64`, and `windows-x86_64`, with more to come in the future. There are also
`tensorflow-core-platform-mkl`, `tensorflow-core-platform-gpu`, and `tensorflow-core-platform-mkl-gpu`
artifacts that depend on artifacts with MKL and/or CUDA support enabled.

For example, for building a JAR that uses TensorFlow and is targeted to be deployed only on Linux
systems, you should add the following dependencies:
```xml
<dependency>
  <groupId>org.tensorflow</groupId>
  <artifactId>tensorflow-core-api</artifactId>
<<<<<<< HEAD
  <version>0.3.1</version>
=======
  <version>0.3.3</version>
>>>>>>> 307b672c
</dependency>
<dependency>
  <groupId>org.tensorflow</groupId>
  <artifactId>tensorflow-core-api</artifactId>
<<<<<<< HEAD
  <version>0.3.1</version>
=======
  <version>0.3.3</version>
>>>>>>> 307b672c
  <classifier>linux-x86_64${javacpp.platform.extension}</classifier>
</dependency>
```

On the other hand, if you plan to deploy your JAR on more platforms, you need additional
native dependencies as follows:
```xml
<dependency>
  <groupId>org.tensorflow</groupId>
  <artifactId>tensorflow-core-api</artifactId>
<<<<<<< HEAD
  <version>0.3.1</version>
=======
  <version>0.3.3</version>
>>>>>>> 307b672c
</dependency>
<dependency>
  <groupId>org.tensorflow</groupId>
  <artifactId>tensorflow-core-api</artifactId>
<<<<<<< HEAD
  <version>0.3.1</version>
=======
  <version>0.3.3</version>
>>>>>>> 307b672c
  <classifier>linux-x86_64${javacpp.platform.extension}</classifier>
</dependency>
<dependency>
  <groupId>org.tensorflow</groupId>
  <artifactId>tensorflow-core-api</artifactId>
<<<<<<< HEAD
  <version>0.3.1</version>
=======
  <version>0.3.3</version>
>>>>>>> 307b672c
  <classifier>macosx-x86_64${javacpp.platform.extension}</classifier>
</dependency>
<dependency>
  <groupId>org.tensorflow</groupId>
  <artifactId>tensorflow-core-api</artifactId>
<<<<<<< HEAD
  <version>0.3.1</version>
=======
  <version>0.3.3</version>
>>>>>>> 307b672c
  <classifier>windows-x86_64${javacpp.platform.extension}</classifier>
</dependency>
```

In some cases, pre-configured starter artifacts can help to automatically include all versions of
the native library for a given configuration. For example, the `tensorflow-core-platform`,
`tensorflow-core-platform-mkl`, `tensorflow-core-platform-gpu`, or `tensorflow-core-platform-mkl-gpu`
artifact includes transitively all the artifacts above as a single dependency:
```xml
<dependency>
  <groupId>org.tensorflow</groupId>
  <artifactId>tensorflow-core-platform${javacpp.platform.extension}</artifactId>
<<<<<<< HEAD
  <version>0.3.1</version>
=======
  <version>0.3.3</version>
>>>>>>> 307b672c
</dependency>
```

Be aware though that the native library is quite large and including too many versions of it may
significantly increase  the size of your JAR. So it is good practice to limit your dependencies to
the platforms you are targeting. For this purpose the `-platform` artifacts include profiles that follow
the conventions established on this page:
* [Reducing the Number of Dependencies](https://github.com/bytedeco/javacpp-presets/wiki/Reducing-the-Number-of-Dependencies)

### Snapshots

Snapshots of TensorFlow Java artifacts are automatically distributed after each update in the code. To use them, you need
to add Sonatype OSS repository in your pom.xml, like the following

```xml
<repositories>
    <repository>
        <id>tensorflow-snapshots</id>
        <url>https://oss.sonatype.org/content/repositories/snapshots/</url>
        <snapshots>
            <enabled>true</enabled>
        </snapshots>
    </repository>
</repositories>
<dependencies>
    <!-- Example of dependency, see section above for more options -->
    <dependency>
        <groupId>org.tensorflow</groupId>
        <artifactId>tensorflow-core-platform</artifactId>
        <version>0.4.0-SNAPSHOT</version>
    </dependency>
</dependencies>
```

## TensorFlow Version Support

This table shows the mapping between different version of TensorFlow for Java and the core runtime libraries.

| TensorFlow Java Version  | TensorFlow Version |
| ------------- | ------------- |
| 0.2.0  | 2.3.1  |
| 0.3.0  | 2.4.1  |
| 0.3.1  | 2.4.1  |
<<<<<<< HEAD
| 0.4.0-SNAPSHOT | 2.5.0
=======
| 0.3.2  | 2.4.1  |
| 0.3.3  | 2.4.1  |
>>>>>>> 307b672c

## How to Contribute?

Contributions are welcome, guidelines are located in [CONTRIBUTING.md](CONTRIBUTING.md).<|MERGE_RESOLUTION|>--- conflicted
+++ resolved
@@ -56,20 +56,12 @@
 <dependency>
   <groupId>org.tensorflow</groupId>
   <artifactId>tensorflow-core-api</artifactId>
-<<<<<<< HEAD
-  <version>0.3.1</version>
-=======
   <version>0.3.3</version>
->>>>>>> 307b672c
 </dependency>
 <dependency>
   <groupId>org.tensorflow</groupId>
   <artifactId>tensorflow-core-api</artifactId>
-<<<<<<< HEAD
-  <version>0.3.1</version>
-=======
   <version>0.3.3</version>
->>>>>>> 307b672c
   <classifier>linux-x86_64${javacpp.platform.extension}</classifier>
 </dependency>
 ```
@@ -80,40 +72,24 @@
 <dependency>
   <groupId>org.tensorflow</groupId>
   <artifactId>tensorflow-core-api</artifactId>
-<<<<<<< HEAD
-  <version>0.3.1</version>
-=======
   <version>0.3.3</version>
->>>>>>> 307b672c
 </dependency>
 <dependency>
   <groupId>org.tensorflow</groupId>
   <artifactId>tensorflow-core-api</artifactId>
-<<<<<<< HEAD
-  <version>0.3.1</version>
-=======
   <version>0.3.3</version>
->>>>>>> 307b672c
   <classifier>linux-x86_64${javacpp.platform.extension}</classifier>
 </dependency>
 <dependency>
   <groupId>org.tensorflow</groupId>
   <artifactId>tensorflow-core-api</artifactId>
-<<<<<<< HEAD
-  <version>0.3.1</version>
-=======
   <version>0.3.3</version>
->>>>>>> 307b672c
   <classifier>macosx-x86_64${javacpp.platform.extension}</classifier>
 </dependency>
 <dependency>
   <groupId>org.tensorflow</groupId>
   <artifactId>tensorflow-core-api</artifactId>
-<<<<<<< HEAD
-  <version>0.3.1</version>
-=======
   <version>0.3.3</version>
->>>>>>> 307b672c
   <classifier>windows-x86_64${javacpp.platform.extension}</classifier>
 </dependency>
 ```
@@ -126,11 +102,7 @@
 <dependency>
   <groupId>org.tensorflow</groupId>
   <artifactId>tensorflow-core-platform${javacpp.platform.extension}</artifactId>
-<<<<<<< HEAD
-  <version>0.3.1</version>
-=======
   <version>0.3.3</version>
->>>>>>> 307b672c
 </dependency>
 ```
 
@@ -174,12 +146,9 @@
 | 0.2.0  | 2.3.1  |
 | 0.3.0  | 2.4.1  |
 | 0.3.1  | 2.4.1  |
-<<<<<<< HEAD
-| 0.4.0-SNAPSHOT | 2.5.0
-=======
 | 0.3.2  | 2.4.1  |
 | 0.3.3  | 2.4.1  |
->>>>>>> 307b672c
+| 0.4.0-SNAPSHOT | 2.5.0
 
 ## How to Contribute?
 
