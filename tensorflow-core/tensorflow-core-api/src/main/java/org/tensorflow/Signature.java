/* Copyright 2020-2021 The TensorFlow Authors. All Rights Reserved.

<<<<<<< HEAD
 Licensed under the Apache License, Version 2.0 (the "License");
 you may not use this file except in compliance with the License.
 You may obtain a copy of the License at

     http://www.apache.org/licenses/LICENSE-2.0

 Unless required by applicable law or agreed to in writing, software
 distributed under the License is distributed on an "AS IS" BASIS,
 WITHOUT WARRANTIES OR CONDITIONS OF ANY KIND, either express or implied.
 See the License for the specific language governing permissions and
 limitations under the License.
 =======================================================================
 */
=======
Licensed under the Apache License, Version 2.0 (the "License");
you may not use this file except in compliance with the License.
You may obtain a copy of the License at

    http://www.apache.org/licenses/LICENSE-2.0

Unless required by applicable law or agreed to in writing, software
distributed under the License is distributed on an "AS IS" BASIS,
WITHOUT WARRANTIES OR CONDITIONS OF ANY KIND, either express or implied.
See the License for the specific language governing permissions and
limitations under the License.
=======================================================================
*/
>>>>>>> 307b672c
package org.tensorflow;

import java.util.Collections;
import java.util.LinkedHashMap;
import java.util.Map;
import java.util.Set;
import org.tensorflow.ndarray.Shape;
import org.tensorflow.proto.framework.DataType;
import org.tensorflow.proto.framework.SignatureDef;
import org.tensorflow.proto.framework.TensorInfo;
import org.tensorflow.proto.framework.TensorShapeProto;
import org.tensorflow.proto.framework.TensorShapeProto.Dim;

/**
 * Describe the inputs and outputs of an executable entity, such as a {@link ConcreteFunction},
 * among other useful metadata.
 */
public class Signature {

  /** The default signature key, when not provided */
  public static final String DEFAULT_KEY = "serving_default";

  public static class TensorDescription {

    /** The name of the tensor's operand in the graph */
    public final String name;
    /** The data type of the tensor */
    public final DataType dataType;

    /** The shape of the tensor */
    public final Shape shape;

    public TensorDescription(DataType dataType, Shape shape, String name) {
      this.dataType = dataType;
      this.shape = shape;
      this.name = name;
    }
  }

  /** Builds a new function signature. */
  public static class Builder {

    /**
     * Sets the unique key of this signature.
     *
     * <p>When not set explicitly, the default value is {@link #DEFAULT_KEY}.
     *
     * @param key signature key
     * @return this builder
     * @throws IllegalArgumentException if the key is invalid
     */
    public Builder key(String key) {
      if (key == null || key.isEmpty()) {
        throw new IllegalArgumentException("Invalid key: " + key);
      }
      this.key = key;
      return this;
    }

    /**
     * Register a tensor as an input of the function.
     *
     * @param inputName user-friendly name for this input tensor
     * @param input input tensor
     * @return this builder
     * @throws IllegalArgumentException if {@code inputName} is already mapped to another input
     */
    public Builder input(String inputName, Operand<?> input) {
      if (signatureBuilder.containsInputs(inputName)) {
        throw new IllegalArgumentException(
            "\"" + inputName + "\" is already being mapped to another input");
      }
      signatureBuilder.putInputs(inputName, toTensorInfo(input.asOutput()));
      return this;
    }

    /**
     * Register a tensor as an input of the function.
     *
     * @param inputName user-friendly name for this input tensor
     * @param input input tensor info
     * @return this builder
     * @throws IllegalArgumentException if {@code inputName} is already mapped to another input
     */
    Builder input(String inputName, TensorInfo input) {
      if (signatureBuilder.containsInputs(inputName)) {
        throw new IllegalArgumentException(
            "\"" + inputName + "\" is already being mapped to another input");
      }
      signatureBuilder.putInputs(inputName, input);
      return this;
    }

    /**
     * Register a tensor as an output of the function.
     *
     * @param outputName user-friendly name for this output tensor
     * @param output output tensor
     * @return this builder
     * @throws IllegalArgumentException if {@code outputName} is already mapped to another output
     */
    public Builder output(String outputName, Operand<?> output) {
      if (signatureBuilder.containsOutputs(outputName)) {
        throw new IllegalArgumentException(
            "\"" + outputName + "\" is already being mapped to another output");
      }
      signatureBuilder.putOutputs(outputName, toTensorInfo(output.asOutput()));
      return this;
    }

    /**
     * Register a tensor as an output of the function.
     *
     * @param outputName user-friendly name for this output tensor
     * @param output output tensor
     * @return this builder
     * @throws IllegalArgumentException if {@code outputName} is already mapped to another output
     */
    Builder output(String outputName, TensorInfo output) {
      if (signatureBuilder.containsOutputs(outputName)) {
        throw new IllegalArgumentException(
            "\"" + outputName + "\" is already being mapped to another output");
      }
      signatureBuilder.putOutputs(outputName, output);
      return this;
    }

    /**
     * Provide extensible name information enabling third-party users to mark a signature as
     * supporting a particular method
     *
     * @param methodName method name or null for none (default)
     * @return this builder
     */
    public Builder methodName(String methodName) {
      signatureBuilder.setMethodName(methodName == null ? "" : methodName);
      return this;
    }

    /** Returns a signature from the provided data. */
    public Signature build() {
      return new Signature(key, signatureBuilder.build());
    }

    private static TensorInfo toTensorInfo(Output<?> operand) {
      Shape shape = operand.shape();
      TensorShapeProto.Builder tensorShapeBuilder = TensorShapeProto.newBuilder();
      for (int i = 0; i < shape.numDimensions(); ++i) {
        tensorShapeBuilder.addDim(Dim.newBuilder().setSize(shape.size(i)));
      }
      return TensorInfo.newBuilder()
          .setDtype(operand.dataType())
          .setTensorShape(tensorShapeBuilder)
          .setName(operand.op().name() + ":" + operand.index())
          .build();
    }

    private String key = DEFAULT_KEY;
    private final SignatureDef.Builder signatureBuilder = SignatureDef.newBuilder();
  }

  /** Returns a new builder for creating a signature */
  public static Builder builder() {
    return new Builder();
  }

  /**
   * Returns a new builder for creating a signature, with the methodName and key set to {@code name}
   */
  public static Builder builder(String name) {
    return new Builder().methodName(name).key(name);
  }

  /** Return the key of this signature */
  public String key() {
    return key;
  }

  /** Returns the method name of this signature (e.g. as exposed by TF serving) or null if none */
  public String methodName() {
    return signatureDef.getMethodName().isEmpty() ? null : signatureDef.getMethodName();
  }

  /** Returns the names of the inputs in this signature */
  public Set<String> inputNames() {
    return signatureDef.getInputsMap().keySet();
  }

  /** Returns the names of the outputs in this signature */
  public Set<String> outputNames() {
    return signatureDef.getOutputsMap().keySet();
  }

  @Override
  public String toString() {
<<<<<<< HEAD
    StringBuilder strBuilder = new StringBuilder("Signature for \"" + key +"\":\n");
=======
    StringBuilder strBuilder = new StringBuilder("Signature for \"" + key + "\":\n");
>>>>>>> 307b672c
    String methodName = methodName();
    if (methodName != null && !methodName.isEmpty()) {
      strBuilder.append("\tMethod: \"").append(methodName).append("\"\n");
    }
    if (signatureDef.getInputsCount() > 0) {
      strBuilder.append("\tInputs:\n");
      printTensorInfo(signatureDef.getInputsMap(), strBuilder);
    }
    if (signatureDef.getOutputsCount() > 0) {
      strBuilder.append("\tOutputs:\n");
      printTensorInfo(signatureDef.getOutputsMap(), strBuilder);
    }
    return strBuilder.toString();
  }

  private Map<String, TensorDescription> buildTensorDescriptionMap(
      Map<String, TensorInfo> dataMapIn) {
    Map<String, TensorDescription> dataTypeMap = new LinkedHashMap<>();
    dataMapIn.forEach(
        (name, info) -> {
          long[] tensorDims =
              info.getTensorShape().getDimList().stream().mapToLong(d -> d.getSize()).toArray();
          Shape tensorShape = Shape.of(tensorDims);
          dataTypeMap.put(
              name, new TensorDescription(info.getDtype(), tensorShape, info.getName()));
        });
    return Collections.unmodifiableMap(dataTypeMap);
  }

  /**
   * Returns the names of the inputs in this signature mapped to their expected data type, shape,
   * and operand name
   */
  public Map<String, TensorDescription> getInputs() {
    if (inputMap == null) {
      inputMap = buildTensorDescriptionMap(signatureDef.getInputsMap());
    }
    return inputMap;
  }

  /**
   * Returns the names of the outputs in this signature mapped to their expected data type, shape,
   * and operand name
   */
  public Map<String, TensorDescription> getOutputs() {
    if (outputMap == null) {
      outputMap = buildTensorDescriptionMap(signatureDef.getOutputsMap());
    }
    return outputMap;
  }

  Signature(String key, SignatureDef signatureDef) {
    this.key = key;
    this.signatureDef = signatureDef;
  }

  SignatureDef asSignatureDef() {
    return signatureDef;
  }

  private final String key;
  private final SignatureDef signatureDef;
  private Map<String, TensorDescription> inputMap;
  private Map<String, TensorDescription> outputMap;

  private static void printTensorInfo(Map<String, TensorInfo> tensorMap, StringBuilder strBuilder) {
    tensorMap.forEach(
        (key, tensorInfo) -> {
          strBuilder
              .append("\t\t\"")
              .append(key)
              .append("\": dtype=")
              .append(tensorInfo.getDtype().name())
              .append(", shape=(");
          for (int i = 0; i < tensorInfo.getTensorShape().getDimCount(); ++i) {
            strBuilder.append(tensorInfo.getTensorShape().getDim(i).getSize());
            if (i < tensorInfo.getTensorShape().getDimCount() - 1) {
              strBuilder.append(", ");
            }
          }
          strBuilder.append(")\n");
        });
  }
}<|MERGE_RESOLUTION|>--- conflicted
+++ resolved
@@ -1,6 +1,5 @@
 /* Copyright 2020-2021 The TensorFlow Authors. All Rights Reserved.
 
-<<<<<<< HEAD
  Licensed under the Apache License, Version 2.0 (the "License");
  you may not use this file except in compliance with the License.
  You may obtain a copy of the License at
@@ -14,21 +13,6 @@
  limitations under the License.
  =======================================================================
  */
-=======
-Licensed under the Apache License, Version 2.0 (the "License");
-you may not use this file except in compliance with the License.
-You may obtain a copy of the License at
-
-    http://www.apache.org/licenses/LICENSE-2.0
-
-Unless required by applicable law or agreed to in writing, software
-distributed under the License is distributed on an "AS IS" BASIS,
-WITHOUT WARRANTIES OR CONDITIONS OF ANY KIND, either express or implied.
-See the License for the specific language governing permissions and
-limitations under the License.
-=======================================================================
-*/
->>>>>>> 307b672c
 package org.tensorflow;
 
 import java.util.Collections;
@@ -224,11 +208,7 @@
 
   @Override
   public String toString() {
-<<<<<<< HEAD
-    StringBuilder strBuilder = new StringBuilder("Signature for \"" + key +"\":\n");
-=======
     StringBuilder strBuilder = new StringBuilder("Signature for \"" + key + "\":\n");
->>>>>>> 307b672c
     String methodName = methodName();
     if (methodName != null && !methodName.isEmpty()) {
       strBuilder.append("\tMethod: \"").append(methodName).append("\"\n");
